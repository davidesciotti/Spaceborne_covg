import gc
import json
import sys
import time
from matplotlib import cm
import matplotlib.pyplot as plt
import numpy as np
from tqdm import tqdm
import yaml
from copy import deepcopy
import utils
import os
ROOT = os.getenv("ROOT")


def get_sample_field(cl_TT, cl_EE, cl_BB, cl_TE, nside):
    """This routine generates a spin-0 and a spin-2 Gaussian random field based
    on these power spectra. 
    From https://namaster.readthedocs.io/en/latest/source/sample_covariance.html
    """
    map_t, map_q, map_u = hp.synfast([cl_TT, cl_EE, cl_BB, cl_TE], nside)
    return nmt.NmtField(mask, [map_t]), nmt.NmtField(mask, [map_q, map_u])


def compute_master(f_a, f_b, wsp):
    """This function computes power spectra given a pair of fields and a workspace.
    From https://namaster.readthedocs.io/en/latest/source/sample_covariance.html"""
    cl_coupled = nmt.compute_coupled_cell(f_a, f_b)
    cl_decoupled = wsp.decouple_cell(cl_coupled)
    return cl_decoupled


def find_ellmin_from_bpw(bpw, ells, threshold):

    # Calculate cumulative weight to find ell_min
    cumulative_weight = np.cumsum(bpw[0, :, 0, :], axis=-1)

    ell_min = []
    for i in range(bpw.shape[0]):
        idx = np.where(cumulative_weight[i] > threshold)[0]
        if len(idx) > 0:
            ell_min.append(ells[idx[0]])
        else:
            print(f"No index found for band {i} with cumulative weight > {threshold}")

    if ell_min:
        ell_min = int(np.ceil(np.mean(ell_min)))
        print(f"Estimated ell_min: {ell_min}")
    else:
        print("ell_min array is empty")

    return ell_min


def produce_gaussian_sims(cl_TT, cl_EE, cl_BB, cl_TE, nreal, nside, mask, bin_obj, load_maps):

    # TODO remove monopole from the map before running anafast to reduce boundary effects?
    # TODO this is suggested in anafast documentation

    nside_mask = hp.get_nside(mask)
    if nside != nside_mask:
        mask = hp.ud_grade(mask, nside_out=nside)

    simulated_cls_tt = []
    simulated_cls_te = []
    simulated_cls_ee = []
    maps_t = []
    maps_q = []
    maps_u = []

    if load_maps:

        print(f'Loading {nreal} maps for nside {nside} in full-sky')
        maps_t = np.load(f"../output/maps_t_fullsky_nreal{nreal}_nside{nside}_z00.npy")
        maps_q = np.load(f"../output/maps_q_fullsky_nreal{nreal}_nside{nside}_z00.npy")
        maps_u = np.load(f"../output/maps_u_fullsky_nreal{nreal}_nside{nside}_z00.npy")

    else:

        print(f'Generating {nreal} maps for nside {nside} in full-sky')
        for _ in tqdm(range(nreal)):

            map_t, map_q, map_u = hp.synfast([cl_TT, cl_EE, cl_BB, cl_TE], nside)

            maps_t.append(map_t)
            maps_q.append(map_q)
            maps_u.append(map_u)

        maps_t = np.array(maps_t)
        maps_q = np.array(maps_q)
        maps_u = np.array(maps_u)

        np.save(f"../output/maps_t_nreal{nreal}_nside{nside}_z0000.npy", maps_t)
        np.save(f"../output/maps_q_nreal{nreal}_nside{nside}_z0000.npy", maps_q)
        np.save(f"../output/maps_u_nreal{nreal}_nside{nside}_z0000.npy", maps_u)
        print('Maps saved')

    print('Applying mask to map and computing pseudo-cls...')
    for _ in tqdm(range(nreal)):

        # multiply by mask
        map_t *= mask
        map_q *= mask
        map_u *= mask

        # initialize fields
        f0 = nmt.NmtField(mask, [map_t])
        f2 = nmt.NmtField(mask, [map_q, map_u])

        # Compute pseudo-Cl using NaMaster, which will include mode coupling corrections
        pseudo_cl_tt = nmt.compute_full_master(f0, f0, bin_obj)
        pseudo_cl_te = nmt.compute_full_master(f0, f2, bin_obj)
        pseudo_cl_ee = nmt.compute_full_master(f2, f2, bin_obj)

        simulated_cls_tt.append(pseudo_cl_tt)
        simulated_cls_te.append(pseudo_cl_te)
        simulated_cls_ee.append(pseudo_cl_ee)

        sim_cls_dict = {
            'simulated_cls_tt': simulated_cls_tt,
            'simulated_cls_te': simulated_cls_te,
            'simulated_cls_ee': simulated_cls_ee,
        }
    print('...done')

    return sim_cls_dict


# ! settings
# import the yaml config file
# cfg = yaml.load(sys.stdin, Loader=yaml.FullLoader)
# if you want to execute without passing the path
with open(f'{ROOT}/Spaceborne_covg/config/example_config_namaster.yaml', 'r') as file:
    cfg = yaml.safe_load(file)

survey_area_deg2 = cfg['survey_area_deg2']  # deg^2
deg2_in_sphere = 4 * np.pi * (180 / np.pi)**2
fsky = survey_area_deg2 / deg2_in_sphere

zbins = cfg['zbins']
ell_min = cfg['ell_min']
ell_max = cfg['ell_max']
nbl = cfg['ell_bins']

sigma_eps = cfg['sigma_eps_i'] * np.sqrt(2)
sigma_eps2 = sigma_eps ** 2

EP_or_ED = cfg['EP_or_ED']
GL_or_LG = 'GL'
triu_tril = cfg['triu_tril']
row_col_major = cfg['row_col_major']
covariance_ordering_2D = cfg['covariance_ordering_2D']

part_sky = cfg['part_sky']
workspace_path = cfg['workspace_path']
mask_path = cfg['mask_path']

output_folder = cfg['output_folder']
n_probes = 2
# ! end settings

# sanity checks
assert EP_or_ED in ('EP', 'ED'), 'EP_or_ED must be either EP or ED'
assert GL_or_LG in ('GL', 'LG'), 'GL_or_LG must be either GL or LG'
assert triu_tril in ('triu', 'tril'), 'triu_tril must be either "triu" or "tril"'
assert row_col_major in ('row-major', 'col-major'), 'row_col_major must be either "row-major" or "col-major"'
assert isinstance(zbins, int), 'zbins must be an integer'
assert isinstance(nbl, int), 'nbl must be an integer'

if EP_or_ED == 'EP':
    n_gal_shear = cfg['n_gal_shear']
    n_gal_clustering = cfg['n_gal_clustering']
    assert np.isscalar(n_gal_shear), 'n_gal_shear must be a scalar'
    assert np.isscalar(n_gal_clustering), 'n_gal_clustering must be a scalar'
elif EP_or_ED == 'ED':
    n_gal_shear = np.genfromtxt(cfg['n_gal_path_shear'])
    n_gal_clustering = np.genfromtxt(cfg['n_gal_path_clustering'])
    assert len(n_gal_shear) == zbins, 'n_gal_shear must be a vector of length zbins'
    assert len(n_gal_clustering) == zbins, 'n_gal_clustering must be a vector of length zbins'
else:
    raise ValueError('EP_or_ED must be either EP or ED')

# covariance and datavector ordering
probe_ordering = [['L', 'L'], [GL_or_LG[0], GL_or_LG[1]], ['G', 'G']]
ind = utils.build_full_ind(triu_tril, row_col_major, zbins)
zpairs_auto, zpairs_cross, zpairs_3x2pt = utils.get_zpairs(zbins)
ind_auto = ind[:zpairs_auto, :]
ind_cross = ind[zpairs_auto:zpairs_auto + zpairs_cross, :]

# ! ell binning
if cfg['ell_path'] is None:
    assert cfg['delta_ell_path'] is None, 'if ell_path is None, delta_ell_path must be None'
if cfg['delta_ell_path'] is None:
    assert cfg['ell_path'] is None, 'if delta_ell_path is None, ell_path must be None'

if cfg['ell_path'] is None and cfg['delta_ell_path'] is None:
    ell_values, delta_values, ell_bin_edges = utils.compute_ells(nbl, ell_min, ell_max, recipe='ISTF',
                                                                 output_ell_bin_edges=True)
    ell_bin_lower_edges = ell_bin_edges[:-1]
    ell_bin_upper_edges = ell_bin_edges[1:]

    # save to file for good measure
    ell_grid_header = f'ell_min = {ell_min}\tell_max = {ell_max}\tell_bins = {nbl}\n' \
        f'ell_bin_lower_edge\tell_bin_upper_edge\tell_bin_center\tdelta_ell'
    ell_grid = np.column_stack((ell_bin_lower_edges, ell_bin_upper_edges, ell_values, delta_values))
    np.savetxt(f'{output_folder}/ell_grid.txt', ell_grid, header=ell_grid_header)

else:
    print('Loading \ell and \Delta \ell values from file')

    ell_values = np.genfromtxt(cfg['ell_path'])
    delta_values = np.genfromtxt(cfg['delta_ell_path'])
    nbl = len(ell_values)

    assert len(ell_values) == len(delta_values), 'ell values must have a number of entries as delta ell'
    assert np.all(delta_values > 0), 'delta ell values must have strictly positive entries'
    assert np.all(np.diff(ell_values) > 0), 'ell values must have strictly increasing entries'
    assert ell_values.ndim == 1, 'ell values must be a 1D array'
    assert delta_values.ndim == 1, 'delta ell values must be a 1D array'

# ! import cls
cl_LL_3D_unbinned = np.load(f'{cfg["cl_LL_3D_path"].format(ROOT=ROOT)}')
cl_GL_3D_unbinned = np.load(f'{cfg["cl_GL_3D_path"].format(ROOT=ROOT)}')
cl_GG_3D_unbinned = np.load(f'{cfg["cl_GG_3D_path"].format(ROOT=ROOT)}')

cl_LL_3D = deepcopy(cl_LL_3D_unbinned)
cl_GL_3D = deepcopy(cl_GL_3D_unbinned)
cl_GG_3D = deepcopy(cl_GG_3D_unbinned)

# TODO check that the ell loaded or computed above matches the ell of the loaded Cl's
# For now I just construct the 5D 3x2 Cl's from the nbl of the loaded Cl's
nbl = cl_GG_3D.shape[0]

cl_3x2pt_5D = np.zeros((n_probes, n_probes, nbl, zbins, zbins))
cl_3x2pt_5D[0, 0, :, :, :] = cl_LL_3D
cl_3x2pt_5D[1, 1, :, :, :] = cl_GG_3D
cl_3x2pt_5D[1, 0, :, :, :] = cl_GL_3D
cl_3x2pt_5D[0, 1, :, :, :] = np.transpose(cl_GL_3D, (0, 2, 1))

# ! Compute covariance
# create a noise with dummy axis for ell, to have the same shape as cl_3x2pt_5D
noise_3x2pt_4D = utils.build_noise(zbins, n_probes, sigma_eps2=sigma_eps2,
                                   ng_shear=n_gal_shear,
                                   ng_clust=n_gal_clustering,
                                   EP_or_ED=EP_or_ED)
noise_3x2pt_5D = np.zeros((n_probes, n_probes, nbl, zbins, zbins))
for probe_A in (0, 1):
    for probe_B in (0, 1):
        for ell_idx in range(nbl):
            noise_3x2pt_5D[probe_A, probe_B, ell_idx, :, :] = noise_3x2pt_4D[probe_A, probe_B, ...]

# compute 3x2pt cov
start = time.perf_counter()
if part_sky:
    print('Computing the partial-sky covariance with NaMaster')

    # ! =============================================== IMPLEMENTATION BY DAVIDE =======================================
    # TODO check implementation by R. Upham: https://github.com/robinupham/shear_pcl_cov/blob/main/shear_pcl_cov/gaussian_cov.py
    import healpy as hp
    import pymaster as nmt

    ells_unbinned = np.arange(cl_LL_3D.shape[0])
    ells_per_band = cfg['ells_per_band']
    nside = cfg['nside']

    # read or generate mask
    # mask = hp.read_map(mask_path)
    mask = utils.generate_polar_cap(area_deg2=survey_area_deg2, nside=cfg['nside'])

    # plot/apodize
    hp.mollview(mask, coord=['G', 'C'], title='before apodization', cmap='inferno_r')
    if cfg['apodize_mask']:
        mask = nmt.mask_apodization(mask, aposize=cfg['aposize'], apotype="Smooth")
    hp.mollview(mask, coord=['G', 'C'], title='after apodization', cmap='inferno_r')

    # check fsky and nside
    fsky_mask = np.mean(mask)  # ! this may change due to apodization, and this is the relevant fsky now!
    nside_from_mask = hp.get_nside(mask)
    assert np.isclose(fsky_mask, fsky, atol=0, rtol=2e-1), 'fsky from mask does not match with fsky within 10%'
    assert nside_from_mask == cfg['nside'], 'nside from mask is not consistent with the desired nside in the cfg file'

    # set different possible values for lmax
    lmax_mask = int(np.pi / hp.pixelfunc.nside2resol(nside))
    lmax_healpy = 3 * nside
    lmax = lmax_healpy  # TODO which one should I choose?

    # get lmin: quick estimate
    survey_area_rad = np.sum(mask) * hp.nside2pixarea(nside)
    lmin_mask = int(np.ceil(np.pi / np.sqrt(survey_area_rad)))

    # ! Define the set of bandpowers used in the computation of the pseudo-Cl
    # Initialize binning scheme with bandpowers of constant width (ells_per_band multipoles per bin)
    # TODO use lmax_mask instead of nside? Decide which binning scheme is the best
    # bin_obj = nmt.NmtBin.from_lmax_linear(lmax_mask, ells_per_band)
    bin_obj = nmt.NmtBin.from_nside_linear(nside, ells_per_band)
    ells_eff = bin_obj.get_effective_ells()  # get effective ells per bandpower

    # ! create nmt field from the mask (there will be no maps associated to the fields)
    # TODO maks=None (as in the example) or maps=[mask]? I think None
    start_time = time.perf_counter()
    print('computing coupling coefficients...')
    f0_mask = nmt.NmtField(mask=mask, maps=None, spin=0)
    f2_mask = nmt.NmtField(mask=mask, maps=None, spin=2)
    w00 = nmt.NmtWorkspace()
    w02 = nmt.NmtWorkspace()
    w22 = nmt.NmtWorkspace()
    w00.compute_coupling_matrix(f0_mask, f0_mask, bin_obj)
    w02.compute_coupling_matrix(f0_mask, f2_mask, bin_obj)
    w22.compute_coupling_matrix(f2_mask, f2_mask, bin_obj)
    print(f'done in {(time.perf_counter() - start_time):.2f}s')

    # ! Plot bpowers
    # TODO: better understand difference between bpw_00, 02, 22, if any
    # TODO: better understand lmin estimate (I could do it direcly from bin_obj...)
    ells = np.arange(lmax_healpy)

    # Get bandpower window functions. Convolve the theory power spectra with these as an alternative to the combination
    # of function calls w.decouple_cell(w.couple_cell(cls_theory))
    bpw_00 = w00.get_bandpower_windows()
    bpw_02 = w02.get_bandpower_windows()
    bpw_22 = w22.get_bandpower_windows()

    # Plotting bandpower windows and ell_min
    n_ell = bpw_00.shape[-1]
    ell_plot = np.arange(n_ell)
    lmin_bpw = find_ellmin_from_bpw(bpw_00, ells=ells, threshold=0.95)

    colors = cm.rainbow(np.linspace(0, 1, bpw_00.shape[1]))
    plt.figure(figsize=(10, 6))
    for i in range(bpw_02.shape[1]):
        plt.plot(ell_plot, bpw_00[0, i, 0, :], c=colors[i], label='bpw_00' if i == 0 else '')
        plt.plot(ell_plot, bpw_02[0, i, 0, :], c=colors[i], ls=':', label='bpw_02' if i == 0 else '')
        plt.plot(ell_plot, bpw_22[0, i, 0, :], c=colors[i], ls='--', label='bpw_22' if i == 0 else '')

    plt.axvline(lmin_bpw, color='r', linestyle='--', label='Estimated ell_min')
    plt.xlabel(r'$\ell$')
    plt.ylabel('Window function')
    plt.title('Bandpower Window Functions')
    plt.legend()
    plt.show()
    # TODO finish checking lmin
    # ! end get lmin: better estimate

    print('lmin_mask:', lmin_mask)
    print('lmin_from bpw:', lmin_bpw)
    print('lmax_mask:', lmax_mask)
    print('lmax_healpy:', lmax_healpy)
    print('nside:', nside)
    print('fsky_mask after apodization:', fsky_mask)

    # cut the cl ell range
    # TODO is this correct? should I use lmax_mask instead?
    cl_LL_3D = cl_LL_3D[:lmax, :, :]
    cl_GL_3D = cl_GL_3D[:lmax, :, :]
    cl_GG_3D = cl_GG_3D[:lmax, :, :]
    cl_EE_3D = cl_LL_3D
    cl_BB_3D = np.zeros_like(cl_EE_3D)  # Assuming no B-modes
    cl_EB_3D = np.zeros_like(cl_EE_3D)  # Assuming no EB cross-correlation

    # generate sample fields
    # TODO how about the cross-redshifts?
    # f0 = np.empty(zbins, dtype=object)
    # f2 = np.empty(zbins, dtype=object)
    # for zi in range(zbins):
    #     # Prepare the power spectra for EE, BB, and EB
    #     f0[zi], f2[zi] = get_sample_field(cl_GG_3D[:, zi, zi], cl_LL_3D[:, zi, zi],
    #                                       cl_BB_3D[:, zi, zi], cl_GL_3D[:, zi, zi], nside)

    # Create a map(s) from cl(s). To visualize the simulated maps, just for fun
    zi = 0
    map_t, map_q, map_u = hp.synfast([cl_GG_3D[:, zi, zi], cl_LL_3D[:, zi, zi],
                                     cl_BB_3D[:, zi, zi], cl_GL_3D[:, zi, zi]], nside)
    hp.mollview(map_t, title=f'map T, zi={zi}', cmap='inferno_r')
    hp.mollview(map_q, title=f'map Q, zi={zi}', cmap='inferno_r')
    hp.mollview(map_u, title=f'map U, zi={zi}', cmap='inferno_r')

    # plot coupling matrix
    # for w, title in [(w00, 'w00_mask'),
    #                  (w02, 'w02_mask'),
    #                  (w22, 'w22_mask')
    #                  ]:

    #     mixing_matrix = w.get_coupling_matrix()
    #     plt.figure(figsize=(10, 8))
    #     plt.matshow(np.log10(np.abs(mixing_matrix)))
    #     plt.colorbar()
    #     plt.xlabel('$\ell$ idx')
    #     plt.ylabel('$\ell\'$ idx')
    #     plt.title(f'log10 abs {title} mixing matrix')
    #     plt.tight_layout()
    #     plt.show()

    # Mode - coupling matrix. The matrix will have shape(nrows, nrows), with nrows = n_cls * n_ells,
    # where n_cls is the number of power spectra(1, 2 or 4 for spin 0 - 0, spin 0 - 2
    # and spin 2 - 2 correlations), and n_ells = lmax + 1, and lmax is the maximum multipole
    # associated with this workspace. The assumed ordering of power spectra is such that the L - th element
    # of the i - th power spectrum be stored with index L * n_cls + i.

    # Compute spectra
    # TODO add noise?
    # cl_GG_measured = np.array([[compute_master(f0[zi], f0[zj], w00) for zi in range(zbins)] for zj in range(zbins)])
    # cl_GL_measured = np.array([[compute_master(f0[zi], f2[zj], w02) for zi in range(zbins)] for zj in range(zbins)])
    # cl_LL_measured = np.array([[compute_master(f2[zi], f2[zj], w22) for zi in range(zbins)] for zj in range(zbins)])

    # TODO better understand third dimension
    # cl_GL_measured[zi, zi, 0, :] matches cl_LL_3D[zi, zi, :]
    # cl_LL_measured[zi, zi, 1&2, :] are very close to 0 (BE, EB?)
    # cl_LL_measured[zi, zi, 3, :] is the closest to cl_LL_3D[zi, zi, :]

    # colors = cm.rainbow(np.linspace(0, 1, zbins))
    # for zi in range(zbins):

    # bin the theory (see https://namaster.readthedocs.io/en/stable/source/sample_workspaces.html)
    # cl_GG_3D_binned = w.decouple_cell(w.couple_cell(cl_GG_3D[:, zi, zi]))
    # cl_GL_3D_binned = w.decouple_cell(w.couple_cell(cl_GL_3D[:, zi, zi]))
    # cl_LL_3D_binned = w.decouple_cell(w.couple_cell(cl_LL_3D[:, zi, zi]))

    #     plt.plot(ells_eff, cl_LL_measured[zi, zi, 3, :], c=colors[zi], label=f'zi={zi}', alpha=.7)
    #     plt.scatter(ells_eff, cl_LL_3D[ells_eff.astype('int'), zi, zi], c=colors[zi], marker='.')
    # plt.xlabel(r'$\ell$')
    # plt.yscale('log')
    # plt.ylabel(r'$C_\ell$')
    # plt.title('MASTER vs theory $C_\ell$')

    # ! Let's now compute the Gaussian estimate of the covariance!
    start_time = time.perf_counter()
    # First we generate a NmtCovarianceWorkspace object to precompute
    # and store the necessary coupling coefficients
    cw = nmt.NmtCovarianceWorkspace()
    # This is the time-consuming operation
    # Note that you only need to do this once, regardless of spin
    # cw.compute_coupling_coefficients(f0[0], f0[0], f0[0], f0[0])
    print("Computing cov workspace coupling coefficients...")
    cw.compute_coupling_coefficients(f0_mask, f0_mask, f0_mask, f0_mask)  # TODO test this!!
    print(f"Coupling coefficients computed in {(time.perf_counter() - start_time):.2f} s...")

    # TODO generalize to all zbin cross-correlations; z=0 for the moment
    # ! this is just a quick test
    assert w00.get_bandpower_windows().shape[1] == w02.get_bandpower_windows().shape[1] == \
        w22.get_bandpower_windows().shape[1], "The number of bandpower windows must be the same for all fields"
    n_ell = w00.get_bandpower_windows().shape[1]
    # shape: (n_cls, n_bpws, n_cls, lmax+1)
    # n_cls is the number of power spectra (1, 2 or 4 for spin 0-0, spin 0-2 and spin 2-2 correlations)
    # cov_nmt_3x2pt_GO_10D = np.zeros((n_probes, n_probes, n_probes, n_probes, n_ell, n_ell, zbins, zbins, zbins, zbins))

<<<<<<< HEAD
    zi, zj = 0, 0
    block = 'GGGG'
    nreal = 10_000

=======
    # ! testing options
    zi, zj, zk, zl = 0, 0, 0, 0
    block = 'GGGG'
    nreal = 5
>>>>>>> 95d67c95

    cl_tt = cl_GG_3D[:, zi, zj]
    cl_te = cl_GL_3D[:, zi, zj]
    cl_tb = cl_EB_3D[:, zi, zj]
    cl_eb = cl_EB_3D[:, zi, zj]
    cl_ee = cl_EE_3D[:, zi, zj]
    cl_bb = cl_BB_3D[:, zi, zj]

    # * NOTE: the order of the arguments (in particular for the cls) is the following
    # * spin_a1, spin_a2, spin_b1, spin_b2,
    # * cla1b1, cla1b2, cla2b1, cla2b2
    # * the order of the output dimensions depends on the order of the input list. See below:
    # * [cl_te, cl_tb] - > TE=0, TB=1
    # * covar_TT_TE = covar_00_02[:, 0, :, 0]
    # * covar_TT_TB = covar_00_02[:, 0, :, 1]
    # The next few lines show how to extract the covariance matrices
    # for different spin combinations.
    covar_00_00 = nmt.gaussian_covariance(cw,
                                          0, 0, 0, 0,  # Spins of the 4 fields
                                          [cl_tt],  # TT
                                          [cl_tt],  # TT
                                          [cl_tt],  # TT
                                          [cl_tt],  # TT
                                          wa=w00, wb=w00).reshape([n_ell, 1,
                                                                   n_ell, 1])
    covar_TT_TT = covar_00_00[:, 0, :, 0]

    # TODO start - check this better - still new
    covar_00_02 = nmt.gaussian_covariance(cw,
                                          0, 0, 0, 2,  # Spins of the 4 fields
                                          [cl_tt],  # TT
                                          [cl_te, cl_tb],  # TE, TB
                                          [cl_tt],  # TT
                                          [cl_te, cl_tb],  # TE, TB
                                          wa=w00, wb=w02).reshape([n_ell, 1,
                                                                   n_ell, 2])
    covar_TT_TE = covar_00_02[:, 0, :, 0]
    covar_TT_TB = covar_00_02[:, 0, :, 1]
    # TODO end - check this better - still new

    covar_02_02 = nmt.gaussian_covariance(cw,
                                          0, 2, 0, 2,  # Spins of the 4 fields
                                          [cl_tt],  # TT
                                          [cl_te, cl_tb],  # TE, TB
                                          [cl_te, cl_tb],  # ET, BT
                                          [cl_ee, cl_eb,
                                           cl_eb, cl_bb],  # EE, EB, BE, BB
                                          wa=w02, wb=w02).reshape([n_ell, 2,
                                                                   n_ell, 2])
    covar_TE_TE = covar_02_02[:, 0, :, 0]
    covar_TE_TB = covar_02_02[:, 0, :, 1]
    covar_TB_TE = covar_02_02[:, 1, :, 0]
    covar_TB_TB = covar_02_02[:, 1, :, 1]

    covar_00_22 = nmt.gaussian_covariance(cw,
                                          0, 0, 2, 2,  # Spins of the 4 fields
                                          [cl_te, cl_tb],  # TE, TB
                                          [cl_te, cl_tb],  # TE, TB
                                          [cl_te, cl_tb],  # TE, TB
                                          [cl_te, cl_tb],  # TE, TB
                                          wa=w00, wb=w22).reshape([n_ell, 1,
                                                                   n_ell, 4])
    covar_TT_EE = covar_00_22[:, 0, :, 0]
    covar_TT_EB = covar_00_22[:, 0, :, 1]
    covar_TT_BE = covar_00_22[:, 0, :, 2]
    covar_TT_BB = covar_00_22[:, 0, :, 3]

    covar_02_22 = nmt.gaussian_covariance(cw,
                                          0, 2, 2, 2,  # Spins of the 4 fields
                                          [cl_te, cl_tb],  # TE, TB
                                          [cl_te, cl_tb],  # TE, TB
                                          [cl_ee, cl_eb,
                                           cl_eb, cl_bb],  # EE, EB, BE, BB
                                          [cl_ee, cl_eb,
                                           cl_eb, cl_bb],  # EE, EB, BE, BB
                                          wa=w02, wb=w22).reshape([n_ell, 2,
                                                                   n_ell, 4])
    covar_TE_EE = covar_02_22[:, 0, :, 0]
    covar_TE_EB = covar_02_22[:, 0, :, 1]
    covar_TE_BE = covar_02_22[:, 0, :, 2]
    covar_TE_BB = covar_02_22[:, 0, :, 3]
    covar_TB_EE = covar_02_22[:, 1, :, 0]
    covar_TB_EB = covar_02_22[:, 1, :, 1]
    covar_TB_BE = covar_02_22[:, 1, :, 2]
    covar_TB_BB = covar_02_22[:, 1, :, 3]

    covar_22_22 = nmt.gaussian_covariance(cw,
                                          2, 2, 2, 2,  # Spins of the 4 fields
                                          [cl_ee, cl_eb,
                                           cl_eb, cl_bb],  # EE, EB, BE, BB
                                          [cl_ee, cl_eb,
                                           cl_eb, cl_bb],  # EE, EB, BE, BB
                                          [cl_ee, cl_eb,
                                           cl_eb, cl_bb],  # EE, EB, BE, BB
                                          [cl_ee, cl_eb,
                                           cl_eb, cl_bb],  # EE, EB, BE, BB
                                          wa=w22, wb=w22).reshape([n_ell, 4,
                                                                   n_ell, 4])

    covar_EE_EE = covar_22_22[:, 0, :, 0]
    covar_EE_EB = covar_22_22[:, 0, :, 1]
    covar_EE_BE = covar_22_22[:, 0, :, 2]
    covar_EE_BB = covar_22_22[:, 0, :, 3]
    covar_EB_EE = covar_22_22[:, 1, :, 0]
    covar_EB_EB = covar_22_22[:, 1, :, 1]
    covar_EB_BE = covar_22_22[:, 1, :, 2]
    covar_EB_BB = covar_22_22[:, 1, :, 3]
    covar_BE_EE = covar_22_22[:, 2, :, 0]
    covar_BE_EB = covar_22_22[:, 2, :, 1]
    covar_BE_BE = covar_22_22[:, 2, :, 2]
    covar_BE_BB = covar_22_22[:, 2, :, 3]
    covar_BB_EE = covar_22_22[:, 3, :, 0]
    covar_BB_EB = covar_22_22[:, 3, :, 1]
    covar_BB_BE = covar_22_22[:, 3, :, 2]
    covar_BB_BB = covar_22_22[:, 3, :, 3]

    # build dict with relevant covmats
    cov_nmt_dict = {
        'LLLL': covar_EE_EE,
        'GLLL': covar_TE_EE,
        'GGLL': covar_TT_EE,
        'GLGL': covar_TE_TE,
        'GGGL': covar_TT_TE,
        'GGGG': covar_TT_TT,
    }

    probename_dict = {
        'L': 0,
        'G': 1,
    }

    # TODO how about the zk, zl?
    # cov_nmt_3x2pt_GO_10D[0, 0, 0, 0, :, :, zi, zj, zk, zl] = covar_EE_EE
    # cov_nmt_3x2pt_GO_10D[1, 0, 0, 0, :, :, zi, zj, zk, zl] = covar_TE_EE
    # cov_nmt_3x2pt_GO_10D[1, 1, 0, 0, :, :, zi, zj, zk, zl] = covar_TT_EE
    # cov_nmt_3x2pt_GO_10D[1, 0, 1, 0, :, :, zi, zj, zk, zl] = covar_TE_TE
    # cov_nmt_3x2pt_GO_10D[1, 1, 1, 0, :, :, zi, zj, zk, zl] = covar_TT_TE
    # cov_nmt_3x2pt_GO_10D[1, 1, 1, 1, :, :, zi, zj, zk, zl] = covar_TT_TT

    # test inverison of the different blocks
    print('Testng inversion of the covariance blocks')
    for key in cov_nmt_dict.keys():
        covar_inv = np.linalg.inv(cov_nmt_dict[key])
        np.linalg.cholesky(cov_nmt_dict[key])
    print('Done')

    nbl = len(ells_eff)
    # if len(ells_use) > 30:
    # ells_use = ells_eff[::3].astype(int)
    # nbl = len(ells_use)

    # ! test against the full-sky/fsky covariance
    # TODO are the ell and delta_ell values correct??
    cl_LL_use = cl_LL_3D[ells_eff.astype(int), :, :]  # TODO I'm assuming ell_min=0, so ell_value=ell_idx
    cl_GL_use = cl_GL_3D[ells_eff.astype(int), :, :]  # TODO I'm assuming ell_min=0, so ell_value=ell_idx
    cl_GG_use = cl_GG_3D[ells_eff.astype(int), :, :]  # TODO I'm assuming ell_min=0, so ell_value=ell_idx

    # other option:
    # print('Computing NAMASTER Cls')
    # start_time = time.time.perf_counter()
    # cl_LL_use = np.zeros([len(ells_eff), zbins, zbins])
    # cl_GL_use = np.zeros([len(ells_eff), zbins, zbins])
    # cl_GG_use = np.zeros([len(ells_eff), zbins, zbins])
    # for zi in range(zbins):
    #     for zj in range(zbins):
    #         cl_LL_use[:, zi, zj] = nmt.compute_full_master(f2[zi], f2[zj], bin_obj)[0]  # EE is 0, I think
    #         cl_GL_use[:, zi, zj] = nmt.compute_full_master(f0[zi], f2[zj], bin_obj)[0]  # TE is 0, TB is 1, I think
    #         cl_GG_use[:, zi, zj] = nmt.compute_full_master(f0[zi], f0[zj], bin_obj)[0]

    print('done in {:.2f}s'.format(time.perf_counter() - start_time))

    cl_3x2pt_5d = np.zeros((n_probes, n_probes, nbl, zbins, zbins))
    cl_3x2pt_5d[0, 0, :, :, :] = cl_LL_use
    cl_3x2pt_5d[1, 0, :, :, :] = cl_GL_use
    cl_3x2pt_5d[0, 1, :, :, :] = cl_GL_use.transpose(0, 2, 1)
    cl_3x2pt_5d[1, 1, :, :, :] = cl_GG_use
    noise_3x2pt_5d = np.zeros_like(cl_3x2pt_5d)

    delta_ell_eff = np.diff(ells_eff)
    delta_ell_eff = np.ones_like(ells_eff) * delta_ell_eff[0]

    cov_3x2pt_GO_10D = utils.covariance_einsum(cl_3x2pt_5d, noise_3x2pt_5d, fsky_mask,
                                               ells_eff, delta_ell_eff)

<<<<<<< HEAD
    
=======
>>>>>>> 95d67c95
    title = f'cov {block}\nsurvey_area = {survey_area_deg2} deg2'
    probe_a, probe_b, probe_c, probe_d = \
        probename_dict[block[0]], probename_dict[block[1]], probename_dict[block[2]], probename_dict[block[3]]
    cov_nmt = cov_nmt_dict[block]
    cov_sb = cov_3x2pt_GO_10D[probe_a, probe_b, probe_c, probe_d, :, :, zi, zj, zk, zl]

    # cov from simulated maps
    if block == 'GGGG':
<<<<<<< HEAD
        sim_cl_dict_key = 'tt'
        cl_use = cl_GG_3D[:, zi, zj]
    elif block == 'GLGL':
        sim_cl_dict_key = 'te'
        cl_use = cl_GL_3D[:, zi, zj]
    elif block == 'LLLL':
        sim_cl_dict_key = 'ee'
        cl_use = cl_LL_3D[:, zi, zj]

    print('Producing gaussian simulations...')
    simulated_cls_dict = produce_gaussian_sims(cl_GG_3D[:, zi, zi],
                                               cl_LL_3D[:, zi, zi],
                                               cl_BB_3D[:, zi, zi],
                                               cl_GL_3D[:, zi, zi],
                                               nside=nside, nreal=nreal,
                                               mask=mask, bin_obj=bin_obj, 
                                               load_maps=False)
    simulated_cls = simulated_cls_dict[sim_cl_dict_key][:, 0, :]
    print('...done in {:.2f}s'.format(time.perf_counter() - start_time))
    
=======
        cl_use = cl_GG_3D[:, zi, zj]
        spin = 0
    elif block == 'GLGL':
        cl_use = cl_GL_3D[:, zi, zj]
    elif block == 'LLLL':
        spin = 2
        cl_use = cl_LL_3D[:, zi, zj]

    print('Producing gaussian simulations...')
    simulated_cls = produce_gaussian_sims(cl_GG_3D[:, zi, zj], 
                                          cl_LL_3D[:, zi, zj], 
                                          cl_BB_3D[:, zi, zj], 
                                          cl_GL_3D[:, zi, zj], 
                                          nside=nside, nreal=nreal, mask=mask, bin_obj=bin_obj)
    simulated_cls = simulated_cls[:, 0, :]
>>>>>>> 95d67c95
    np.save(
        f'../output/simulated_cls_dict_nreal{nreal}_nside{nside}_{survey_area_deg2:d}deg2.npy', simulated_cls_dict, 
        allow_pickle=True)

    sims_mean = np.mean(simulated_cls, axis=0)
    sims_var = np.var(simulated_cls, axis=0)
    ells_eff_int = ells_eff.astype('int')
    cov_sim = np.cov(simulated_cls, rowvar=False)

    plt.matshow(np.log10(np.abs(cov_sim)))
    plt.colorbar()
    plt.title(f'simulated cov, nreal={nreal}')

    plt.figure()
    plt.loglog(cl_use, label='theory cls*fsky')
    for i in range(nreal[:100:10]):
        plt.loglog(ells_eff, simulated_cls[i], label=f'simulated (pseudo) cls[i]')
    plt.legend()
    plt.xlabel(r'$\ell$')
    plt.ylabel(r'$C_\ell$')

    # ! plot diagonal, for zi = zj = zk = zl = 0
    diag_cov_sims = np.diag(cov_sim)  # no delta_ell if you're using the pseudo-cls in the gaussian_simulations func!!

    label = r'part_sky, $\ell^\prime=\ell+{off_diag:d}$'
    colors = cm.rainbow(np.linspace(0, 1, 4))
    fig, ax = plt.subplots(2, 1, figsize=(10, 10), sharex=True,
                           gridspec_kw={'wspace': 0, 'hspace': 0, 'height_ratios': [2, 1]})
    ax[0].set_title(title)
    ax[0].loglog(ells_eff, np.diag(cov_sb), label='full_sky/fsky_mask', marker='.', c='k')
    ax[0].loglog(ells_eff, diag_cov_sims, label='cov from sims$', marker='.', c='purple')
    ax[0].loglog(ells_eff, np.diag(cov_nmt), label=r'part_sky, $\ell^\prime=\ell$', marker='.', alpha=0.7)

    for k in range(1, 4):
        diag_nmt = np.diag(cov_nmt, k=k)
        diag_sim = np.diag(cov_sim, k=k)
        ls_nmt = '--' if np.all(diag_nmt < 0) else '-'
        ls_sim = '--' if np.all(diag_sim < 0) else '-'
        # diag_nmt = np.abs(diag_nmt) if np.all(diag_nmt < 0) else diag_nmt
        # diag_sim = np.abs(diag_sim) if np.all(diag_sim < 0) else diag_sim
        diag_nmt = np.abs(diag_nmt)
        diag_sim = np.abs(diag_sim)
        ax[0].loglog(ells_eff[:-k], diag_nmt, label=label.format(off_diag=k), marker='.', ls=ls_nmt, c=colors[k])
        ax[0].loglog(ells_eff[:-k], diag_sim, marker='*', ls=ls_sim, c=colors[k])

    ax[0].set_ylabel('diag cov')
    ax[0].legend()

    ax[1].semilogx(ells_eff, utils.percent_diff(np.diag(cov_sb), np.diag(cov_nmt)), marker='.', label='sb vs nmt')
    ax[1].semilogx(ells_eff, utils.percent_diff(diag_cov_sims, np.diag(cov_nmt)),
                   marker='.', label='sim vs nmt', c='purple')
    ax[1].set_ylabel('% diff cov fsky_mask/part_sky')
    ax[1].set_xlabel(r'$\ell$')
    ax[1].fill_between(ells_eff, -10, 10, color='k', alpha=0.1)
    ax[1].axhline(y=0, color='k', alpha=0.5, ls='--')
    ax[1].legend()

    # ! plot whole covmat, for zi = zj = zk = zl = 0
    corr_nmt = utils.cov2corr(cov_nmt)
    corr_sb = utils.cov2corr(cov_sb)
    corr_sim = utils.cov2corr(cov_sim)

    fig, ax = plt.subplots(3, 2, figsize=(12, 14))
    # covariance
    cax0 = ax[0, 0].matshow(np.log10(np.abs(cov_sb)))
    cax2 = ax[1, 0].matshow(np.log10(np.abs(cov_nmt)))
    ax[0, 0].set_title(f'log10 abs \nfull_sky/fsky_mask cov')
    ax[1, 0].set_title(f'log10 abs \nNaMaster cov')
    fig.colorbar(cax0, ax=ax[0, 0])
    fig.colorbar(cax2, ax=ax[1, 0])
    # correlation (common colorbar)
    cbar_corr_1 = ax[0, 1].matshow(corr_sb, vmin=-1, vmax=1, cmap='RdBu_r')
    cbar_corr_2 = ax[1, 1].matshow(corr_nmt, vmin=-1, vmax=1, cmap='RdBu_r')  # Apply same cmap and limits
    ax[0, 1].set_title(f'full_sky/fsky_mask corr')
    ax[1, 1].set_title(f'NaMaster corr')
    fig.colorbar(cbar_corr_1, ax=ax[0, 1])
    fig.colorbar(cbar_corr_2, ax=ax[1, 1])
    # perc diff
    cax4 = ax[2, 0].matshow((cov_sb / cov_nmt - 1) * 100)
    cax5 = ax[2, 1].matshow((corr_sb / corr_nmt - 1) * 100)
    ax[2, 0].set_title('cov % diff')
    ax[2, 1].set_title('corr % diff')
    fig.colorbar(cax4, ax=ax[2, 0])
    fig.colorbar(cax5, ax=ax[2, 1])
    # Adjust layout to make room for colorbars
    fig.suptitle(title)
    plt.tight_layout()
    plt.show()

    # Bandpower info:
    print("Bandpower info:")
    print(" %d bandpowers" % (bin_obj.get_n_bands()))
    print("The columns in the following table are:")
    print("[1]=band index, [2]=list of multipoles,"
          "[3]=list of weights, [4]=effective multipole")
    for i in range(bin_obj.get_n_bands()):
        print(i, bin_obj.get_ell_list(i), bin_obj.get_weight_list(i), ells_eff[i])
    print("")

    # Bin a power spectrum into bandpowers. This is carried out as a weighted
    # average over the multipoles in each bandpower.
    cl_GG_3D_binned = np.array([[bin_obj.bin_cell(np.array([cl_GG_3D[:lmax, zi, zj]]))[0]
                                 for zi in range(zbins)]
                                for zj in range(zbins)]).transpose((2, 0, 1))

    # Un-bins a set of bandpowers into a power spectrum. This is simply done by assigning a
    # constant value for every multipole in each bandpower.
    cl_GG_3D_binned_unbinned = np.array([[bin_obj.unbin_cell(cl_GG_3D_binned[:lmax, zi, zj])
                                          for zi in range(zbins)]
                                         for zj in range(zbins)]).transpose((2, 0, 1))

    # print('computing MASTER estimator for spin-0 x spin-0...')
    # start_time = time.perf_counter()
    # Computes the full MASTER estimate of the power spectrum of two fields (f1 and f2).
    # It represents the measured power spectrum after correcting for the mask and other observational effects.
    # cl_GG_3D_measured = np.array([[nmt.compute_full_master(f0[zi], f0[zj], bin_obj)[0]
    #                                for zi in range(zbins)]
    #                               for zj in range(zbins)]).transpose((2, 0, 1))
    # print('done in {:.2f} s'.format(time.perf_counter() - start_time))

    # Compute predictions
    # this is a general workspace that can be used for any spin combination, as it only depends on the survey geometry;
    # it is typically used for general coupling matrix computations and can be applied to
    # decouple power spectra for any spin combination
    # -
    # w_mask.decouple_cell decouples a set of pseudo-C_\ell power spectra into a set of bandpowers by inverting the binned
    # coupling matrix (se Eq. 16 of the NaMaster paper).
    # this is a bandpower cls as well, but after correcting for the mask
    bpow_GG_3D = np.array([[w00.decouple_cell(w00.couple_cell([cl_GG_3D[:lmax + 1, zi, zj]]))[0]
                            for zi in range(zbins)]
                           for zj in range(zbins)]).transpose((2, 0, 1))

    # These represent the pseudo-power spectra, which are the raw power spectra measured
    # on the masked sky without any corrections. These are computed on the masked sky, so the power is lower!!!
    # Convolves the true Cl with the coupling matrix due to the mask (pseudo-spectrum).
    pseudoCl_GG_3d_1 = np.array([[w00.couple_cell(cl_GG_3D[:lmax + 1, zi, zj][None, :])[0]
                                  for zi in range(zbins)]
                                 for zj in range(zbins)]).transpose((2, 0, 1))
    # directly computes the pseudo-Cl from the field maps.
    pseudoCl_GG_3d_2 = np.array([[nmt.compute_coupled_cell(f0[zi], f0[zj])[0]
                                  for zi in range(zbins)]
                                 for zj in range(zbins)]).transpose((2, 0, 1))

    # Plot results
    plt.figure()

    plt.plot(ells_unbinned[:lmax], cl_GG_3D[:, zi, zj], label=r'Original $C_\ell$')
    plt.plot(ells_eff, cl_GG_3D_binned[:, zi, zj], ls='', c='C1', label=r'Binned $C_\ell$', marker='o', alpha=0.6)
    # plt.plot(ells_unbinned[:lmax], cl_GG_3D_binned_unbinned[:, zi, zj],
    #  label=r'Binned-unbinned $C_\ell$', alpha=0.6)

    # plt.scatter(ell_eff, cl_GG_3D_measured[:, zi, zj], label=r'Reconstructed $C_\ell$', marker='.', alpha=0.6)
    # plt.plot(ells_eff, bpow_GG_3D[:, zi, zj], label=r'Bandpower $C_\ell$', alpha=0.6)
    # plt.plot(ells_unbinned[:lmax], pseudoCl_GG_3d_1[:, zi, zj]/fsky_mask, label=r'pseudo $C_\ell$/fsky_mask', alpha=0.6)
    # plt.plot(ells_unbinned[:lmax], pseudoCl_GG_3d_2[:, zi, zj]/fsky_mask, label=r'pseudo $C_\ell$/fsky_mask', alpha=0.6)

    plt.axvline(x=lmax, ls='--', c='k', label=r'$\ell_{max}$ healpy')
    plt.axvline(x=lmax, ls='--', c='k', label=r'$\ell_{max}$ mask')
    plt.xscale('log')
    plt.yscale('log')
    plt.ylabel(r'$C_\ell$')
    plt.xlabel(r'$\ell$')
    plt.legend()
    plt.title(f'zi, zj = ({zi}, {zj})')
    plt.show()

    assert False, 'stop here to check part sky'

    # ! end, dav

    cov_3x2pt_2D = utils.covariance_nmt(cl_3x2pt_5D, noise_3x2pt_5D, workspace_path, mask_path)
    print(f'covariance computation took {time.perf_counter() - start:.2f} seconds')

else:
    print('Computing the full-sky covariance divided by f_sky')
    cov_3x2pt_10D_arr = utils.covariance_einsum(cl_3x2pt_5D, noise_3x2pt_5D, fsky, ell_values, delta_values)
    print(f'covariance computation took {time.perf_counter() - start:.2f} seconds')

# reshape to 4D
cov_3x2pt_10D_dict = utils.cov_10D_array_to_dict(cov_3x2pt_10D_arr)
cov_3x2pt_4D = utils.cov_3x2pt_dict_10D_to_4D(cov_3x2pt_10D_dict, probe_ordering, nbl, zbins, ind.copy(),
                                              GL_or_LG)
del cov_3x2pt_10D_dict, cov_3x2pt_10D_arr
gc.collect()

# reshape to 2D
# if not cfg['use_2DCLOE']:
#     cov_3x2pt_2D = utils.cov_4D_to_2D(cov_3x2pt_4D, block_index=block_index, optimize=True)
# elif cfg['use_2DCLOE']:
#     cov_3x2pt_2D = utils.cov_4D_to_2DCLOE_3x2pt(cov_3x2pt_4D, zbins, block_index='ell')
# else:
#     raise ValueError('use_2DCLOE must be a true or false')

if covariance_ordering_2D == 'probe_ell_zpair':
    use_2DCLOE = True
    block_index = 'ell'
    cov_3x2pt_2D = utils.cov_4D_to_2DCLOE_3x2pt(cov_3x2pt_4D, zbins, block_index=block_index)

elif covariance_ordering_2D == 'probe_zpair_ell':
    use_2DCLOE = True
    block_index = 'ij'
    cov_3x2pt_2D = utils.cov_4D_to_2DCLOE_3x2pt(cov_3x2pt_4D, zbins, block_index=block_index)

elif covariance_ordering_2D == 'ell_probe_zpair':
    use_2DCLOE = False
    block_index = 'ell'
    cov_3x2pt_2D = utils.cov_4D_to_2D(cov_3x2pt_4D, block_index=block_index, optimize=True)

elif covariance_ordering_2D == 'zpair_probe_ell':
    use_2DCLOE = False
    block_index = 'ij'
    cov_3x2pt_2D = utils.cov_4D_to_2D(cov_3x2pt_4D, block_index=block_index, optimize=True)

else:
    raise ValueError('covariance_ordering_2D must be a one of the following: probe_ell_zpair, probe_zpair_ell,'
                     'ell_probe_zpair, zpair_probe_ell')

if cfg['plot_covariance_2D']:
    plt.matshow(np.log10(cov_3x2pt_2D))
    plt.colorbar()
    plt.title(f'log10(cov_3x2pt_2D)\nordering: {covariance_ordering_2D}')

other_quantities_tosave = {
    'n_gal_shear [arcmin^{-2}]': n_gal_shear,
    'n_gal_clustering [arcmin^{-2}]': n_gal_clustering,
    'survey_area [deg^2]': survey_area_deg2,
    'sigma_eps': sigma_eps,
}

np.save(f'{output_folder}/cov_Gauss_3x2pt_2D_{covariance_ordering_2D}.npy', cov_3x2pt_2D)

with open(f'{output_folder}/other_specs.txt', 'w') as file:
    file.write(json.dumps(other_quantities_tosave))

print(f'Done')
print(f'Covariance files saved in {output_folder}')

# ! Plot covariance<|MERGE_RESOLUTION|>--- conflicted
+++ resolved
@@ -443,17 +443,10 @@
     # n_cls is the number of power spectra (1, 2 or 4 for spin 0-0, spin 0-2 and spin 2-2 correlations)
     # cov_nmt_3x2pt_GO_10D = np.zeros((n_probes, n_probes, n_probes, n_probes, n_ell, n_ell, zbins, zbins, zbins, zbins))
 
-<<<<<<< HEAD
-    zi, zj = 0, 0
-    block = 'GGGG'
-    nreal = 10_000
-
-=======
     # ! testing options
     zi, zj, zk, zl = 0, 0, 0, 0
     block = 'GGGG'
     nreal = 5
->>>>>>> 95d67c95
 
     cl_tt = cl_GG_3D[:, zi, zj]
     cl_te = cl_GL_3D[:, zi, zj]
@@ -638,10 +631,7 @@
     cov_3x2pt_GO_10D = utils.covariance_einsum(cl_3x2pt_5d, noise_3x2pt_5d, fsky_mask,
                                                ells_eff, delta_ell_eff)
 
-<<<<<<< HEAD
     
-=======
->>>>>>> 95d67c95
     title = f'cov {block}\nsurvey_area = {survey_area_deg2} deg2'
     probe_a, probe_b, probe_c, probe_d = \
         probename_dict[block[0]], probename_dict[block[1]], probename_dict[block[2]], probename_dict[block[3]]
@@ -650,7 +640,6 @@
 
     # cov from simulated maps
     if block == 'GGGG':
-<<<<<<< HEAD
         sim_cl_dict_key = 'tt'
         cl_use = cl_GG_3D[:, zi, zj]
     elif block == 'GLGL':
@@ -671,23 +660,6 @@
     simulated_cls = simulated_cls_dict[sim_cl_dict_key][:, 0, :]
     print('...done in {:.2f}s'.format(time.perf_counter() - start_time))
     
-=======
-        cl_use = cl_GG_3D[:, zi, zj]
-        spin = 0
-    elif block == 'GLGL':
-        cl_use = cl_GL_3D[:, zi, zj]
-    elif block == 'LLLL':
-        spin = 2
-        cl_use = cl_LL_3D[:, zi, zj]
-
-    print('Producing gaussian simulations...')
-    simulated_cls = produce_gaussian_sims(cl_GG_3D[:, zi, zj], 
-                                          cl_LL_3D[:, zi, zj], 
-                                          cl_BB_3D[:, zi, zj], 
-                                          cl_GL_3D[:, zi, zj], 
-                                          nside=nside, nreal=nreal, mask=mask, bin_obj=bin_obj)
-    simulated_cls = simulated_cls[:, 0, :]
->>>>>>> 95d67c95
     np.save(
         f'../output/simulated_cls_dict_nreal{nreal}_nside{nside}_{survey_area_deg2:d}deg2.npy', simulated_cls_dict, 
         allow_pickle=True)
